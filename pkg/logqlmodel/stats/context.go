--- conflicted
+++ resolved
@@ -55,7 +55,6 @@
 type CacheType string
 
 const (
-<<<<<<< HEAD
 	ChunkCache                CacheType = "chunk" //nolint:staticcheck
 	IndexCache                          = "index"
 	ResultCache                         = "result"
@@ -63,20 +62,10 @@
 	VolumeResultCache                   = "volume-result"
 	InstantMetricResultsCache           = "instant-metric-result"
 	WriteDedupeCache                    = "write-dedupe"
+	SeriesResultCache                   = "series-result"
+	LabelResultCache                    = "label-result"
 	BloomFilterCache                    = "bloom-filter"
 	BloomBlocksCache                    = "bloom-blocks"
-=======
-	ChunkCache        CacheType = "chunk" //nolint:staticcheck
-	IndexCache                  = "index"
-	ResultCache                 = "result"
-	StatsResultCache            = "stats-result"
-	VolumeResultCache           = "volume-result"
-	WriteDedupeCache            = "write-dedupe"
-	SeriesResultCache           = "series-result"
-	LabelResultCache            = "label-result"
-	BloomFilterCache            = "bloom-filter"
-	BloomBlocksCache            = "bloom-blocks"
->>>>>>> 012cf92d
 )
 
 // NewContext creates a new statistics context
